--- conflicted
+++ resolved
@@ -303,16 +303,9 @@
         )
 
     tfrecords = [p for p in sorted(list(glob.glob(os.path.join(root_dir, 'dataset.tfrecord.*')))) if 'spec' not in p]
-<<<<<<< HEAD
-    latest_num = int(tfrecords[-1].split('.')[-1])
-    print(f'latest_num: {latest_num}')
-
-    for i in range(latest_num+1, latest_num+1 + num_iteration):
-=======
     latest_num = int(tfrecords[-1].split('.')[-1]) if len(tfrecords) > 0 else 0
 
     for i in range(latest_num, latest_num+num_iteration):
->>>>>>> c132742a
         # Get tfrecord observer
         trajectory_spec = tf_agent.collect_data_spec
         dataset_path = os.path.join(root_dir, f'dataset.tfrecord.{i}')
